--- conflicted
+++ resolved
@@ -1,29 +1,49 @@
-<<<<<<< HEAD
 extern crate rust_model_checker;
 
 use std::collections::BTreeSet;
 use rust_model_checker::ltl_to_buechi::{LtlToNGBA, SimpleLtlToNGBA};
 use rust_model_checker::ltl::LtlNNF;
 use rust_model_checker::buechi::NGBA;
+use rust_model_checker::ltl::parser;
+
+use std::process;
+use std::env;
+use std::collections::HashSet;
 
 fn main() {
-    let ltl = LtlNNF::until(LtlNNF::Prop("a"), LtlNNF::Prop("b"));
+    let args: Vec<String> = env::args().collect();
+
+    if args.len() < 2 {
+        println!("Usage: ./rust_model_checker <ltl>");
+        process::exit(1);
+    }
+
+    let ltl = parser::parse_ltl(&args[1]).to_nnf();
 
     let ngba = SimpleLtlToNGBA.to_nba(&ltl);
 
-    let mut s1 = BTreeSet::new();
-    let mut s2 = BTreeSet::new();
-    let mut s3 = BTreeSet::new();
-    let mut s4 = BTreeSet::new();
+    let alphabet = ltl.subformulas().filter_map(|s| match s {
+        LtlNNF::Prop(a) | LtlNNF::NProp(a) => Some(a.clone()),
+        _ => None
+    }).collect::<HashSet<_>>();
 
-    s2.insert("a");
-    s3.insert("b");
-    s4.insert("a");
-    s4.insert("b");
+    let alphabet = alphabet.iter().collect::<Vec<_>>();
 
-    let alphabet = vec!["a", "b"];
+    let mut pppppp = Vec::new();
 
-    let engba = ngba.explore(&vec![s1, s2, s3, s4]);
+    for bits in 0..2usize.pow(alphabet.len() as u32) {
+        let mut set = BTreeSet::new();
+
+        for (i, &a) in alphabet.iter().enumerate() {
+            if (bits >> i) % 2 == 1 {
+                set.insert(a.clone());
+            }
+        }
+
+        pppppp.push(set);
+    }
+
+    let engba = ngba.explore(&pppppp);
 
     println!("HOA: v1");
     for init in engba.initial {
@@ -60,18 +80,12 @@
             println!("State: {} {{{}}}", p, engba.accepting.iter().enumerate().filter_map(|(i, a)| if a.contains(p) { Some(i.to_string()) } else { None }).collect::<Vec<_>>().join(" "));
         }
 
-        println!("[{}] {}", alphabet.iter().enumerate().map(|(i, a)| if s.contains(a) { i.to_string() } else { format!("!{}", i) } ).collect::<Vec<_>>().join("&"),q);
+        println!("[{}] {}", alphabet.iter().enumerate().map(|(i, &a)| if s.contains(a) { i.to_string() } else { format!("!{}", i) } ).collect::<Vec<_>>().join("&"),q);
     }
 
-    for i in last+1..last+5 {
+    for i in last+1..last+500 {
         println!("State: {} {{}}", i);
     }
 
     println!("--END--");
-=======
-use rust_model_checker::ltl::parser;
-
-fn main() {
-    print!("{:?}", parser::parse_ltl("NOT true || ff"));
->>>>>>> 0ef9ec0f
 }