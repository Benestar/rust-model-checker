<<<<<<< HEAD
pub mod buechi;
pub mod ltl;
pub mod ltl_to_buechi;
=======
#[macro_use]
extern crate lalrpop_util;

pub mod ltl;
>>>>>>> 0ef9ec0f
<|MERGE_RESOLUTION|>--- conflicted
+++ resolved
@@ -1,10 +1,6 @@
-<<<<<<< HEAD
-pub mod buechi;
-pub mod ltl;
-pub mod ltl_to_buechi;
-=======
 #[macro_use]
 extern crate lalrpop_util;
 
+pub mod buechi;
 pub mod ltl;
->>>>>>> 0ef9ec0f
+pub mod ltl_to_buechi;